import { getAuthStorage, getStorageKey } from '../config/auth.config';
import axios from 'axios';

const API_BASE_URL = import.meta.env.VITE_API_URL || 'http://localhost:5024';

export interface Address {
  street: string;
  city: string;
  province: string;
  postal_code: string;
  country: string;
}

export interface Tenant {
  id: string;
  name: string;
  code: string;
  company_name?: string;
  business_number?: string;
  gst_hst_number?: string;
  crol_number?: string; // Cannabis Retail Operating License number for OCS
  address?: Address;
  contact_email?: string;
  contact_phone?: string;
  website?: string;
  logo_url?: string;
  status: string;
  subscription_tier: string;
  max_stores: number;
  currency: string;
  settings: Record<string, any>;
  created_at: string;
  updated_at: string;
}

export interface Store {
  id: string;
  tenant_id: string;
  province_territory_id: string;
  province_code?: string;
  store_code: string;
  name: string;
  address?: Address;
  phone?: string;
  email?: string;
  hours: Record<string, any>;
  timezone: string;
  license_number?: string;
  license_expiry?: string;
  tax_rate: number;
  delivery_radius_km: number;
  delivery_enabled: boolean;
  pickup_enabled: boolean;
  kiosk_enabled: boolean;
  pos_enabled: boolean;
  ecommerce_enabled: boolean;
  status: string;
  settings: Record<string, any>;
  pos_integration: Record<string, any>;
  seo_config: Record<string, any>;
  location?: { latitude: number; longitude: number };
  created_at: string;
  updated_at: string;
}

export interface CreateTenantRequest {
  name: string;
  code: string;
  contact_email: string;
  subscription_tier: 'community' | 'basic' | 'small_business' | 'enterprise';
  company_name?: string;
  business_number?: string;
  gst_hst_number?: string;
  crol_number?: string; // Cannabis Retail Operating License number for OCS
  address?: Address;
  contact_phone?: string;
  website?: string;
  logo_url?: string;
  settings?: Record<string, any>;
}

export interface CreateStoreRequest {
  tenant_id: string;
  province_code: string;
  store_code?: string;  // Now optional - will be auto-generated if not provided
  name: string;
  address: Address;
  phone?: string;
  email?: string;
  hours?: Record<string, any>;
  timezone?: string;
  license_number?: string;
  license_expiry?: string;
  delivery_radius_km?: number;
  delivery_enabled?: boolean;
  pickup_enabled?: boolean;
  kiosk_enabled?: boolean;
  pos_enabled?: boolean;
  ecommerce_enabled?: boolean;
  settings?: Record<string, any>;
  latitude?: number;
  longitude?: number;
}

class TenantService {
  private api = axios.create({
    baseURL: API_BASE_URL,
    headers: {
      'Content-Type': 'application/json',
    },
  });

  constructor() {
    // Add request interceptor to include auth token
    this.api.interceptors.request.use(
      (config) => {
        const storage = getAuthStorage();
        const token = storage.getItem(getStorageKey('access_token'));
        if (token) {
          config.headers.Authorization = `Bearer ${token}`;
        }
        return config;
      },
      (error) => {
        return Promise.reject(error);
      }
    );
  }

  // Tenant operations
  async getTenants(params?: {
    status?: string;
    subscription_tier?: string;
    limit?: number;
    offset?: number;
  }): Promise<Tenant[]> {
    const response = await this.api.get('/api/tenants/', { params });
    return response.data;
  }

  async getTenant(id: string): Promise<Tenant> {
    const response = await this.api.get(`/api/tenants/${id}`);
    return response.data;
  }
  
  async getTenantById(id: string): Promise<Tenant> {
    return this.getTenant(id);
  }

  async getTenantByCode(code: string): Promise<Tenant> {
    const response = await this.api.get(`/api/tenants/by-code/${code}`);
    return response.data;
  }

  async checkTenantExists(code?: string, website?: string): Promise<{
    exists: boolean;
    conflicts: Array<{
      type: string;
      value: string;
      existing_tenant: {
        id: string;
        name: string;
        code: string;
        website?: string;
        contact_email?: string;
      }
    }>;
  }> {
    const response = await this.api.post('/api/tenants/check-exists', {
      code,
      website
    });
    return response.data;
  }

  async createTenantWithAdmin(data: CreateTenantRequest): Promise<Tenant> {
    const response = await this.api.post('/api/tenants/signup', data);
    return response.data;
  }

  async createTenant(data: CreateTenantRequest): Promise<Tenant> {
    const response = await this.api.post('/api/tenants/', data);
    return response.data;
  }

  async updateTenant(id: string, data: Partial<CreateTenantRequest>): Promise<Tenant> {
    const response = await this.api.put(`/api/tenants/${id}`, data);
    return response.data;
  }

  async upgradeTenantSubscription(id: string, newTier: string): Promise<Tenant> {
    const response = await this.api.post(`/api/tenants/${id}/upgrade`, {
      new_tier: newTier,
    });
    return response.data;
  }

  async suspendTenant(id: string, reason: string): Promise<Tenant> {
    const response = await this.api.post(`/api/tenants/${id}/suspend`, { reason });
    return response.data;
  }

  async reactivateTenant(id: string): Promise<Tenant> {
    const response = await this.api.post(`/api/tenants/${id}/reactivate`);
    return response.data;
  }

  async canAddStore(tenantId: string): Promise<{ can_add_store: boolean }> {
    const response = await this.api.get(`/api/tenants/${tenantId}/can-add-store`);
    return response.data;
  }

  // Store operations
  async getStores(tenantId: string, params?: {
    status?: string;
    limit?: number;
    offset?: number;
  }): Promise<Store[]> {
    const response = await this.api.get(`/api/stores/tenant/${tenantId}`, { params });
    return response.data;
  }

  async getStore(id: string): Promise<Store> {
    const response = await this.api.get(`/api/stores/${id}`);
    return response.data;
  }

  async createStore(data: CreateStoreRequest): Promise<Store> {
    const response = await this.api.post('/api/stores/', data);
    return response.data;
  }

  async updateStore(id: string, data: Partial<CreateStoreRequest>): Promise<Store> {
    const response = await this.api.put(`/api/stores/${id}`, data);
    return response.data;
  }

  async suspendStore(id: string, reason: string): Promise<Store> {
    const response = await this.api.post(`/api/stores/${id}/suspend`, { reason });
    return response.data;
  }

  async reactivateStore(id: string): Promise<Store> {
    const response = await this.api.post(`/api/stores/${id}/reactivate`);
    return response.data;
  }

  async closeStore(id: string): Promise<Store> {
    const response = await this.api.post(`/api/stores/${id}/close`);
    return response.data;
  }

  async validateStoreLicense(id: string): Promise<{ license_valid: boolean }> {
    const response = await this.api.get(`/api/stores/${id}/validate-license`);
    return response.data;
  }

  // Tenant user management
  async getTenantUsers(tenantId: string): Promise<any[]> {
    const response = await this.api.get(`/api/tenants/${tenantId}/users`);
    return response.data;
  }

  async createTenantUser(tenantId: string, userData: {
    email: string;
    first_name: string;
    last_name: string;
    role: string;
    password?: string;
  }): Promise<any> {
    const response = await this.api.post(`/api/tenants/${tenantId}/users`, userData);
    return response.data;
  }

  async updateTenantUser(tenantId: string, userId: string, userData: any): Promise<any> {
    const response = await this.api.put(`/api/tenants/${tenantId}/users/${userId}`, userData);
    return response.data;
  }

  async deleteTenantUser(tenantId: string, userId: string): Promise<void> {
    await this.api.delete(`/api/tenants/${tenantId}/users/${userId}`);
  }

  // OTP Verification operations
  async sendOTP(identifier: string, identifierType: 'email' | 'phone'): Promise<{
    success: boolean;
    message?: string;
    expiresIn?: number;
<<<<<<< HEAD
    rateLimited?: boolean;
    retryAfter?: number;
  }> {
    try {
      const payload = {
        identifier,
        identifier_type: identifierType,
        purpose: 'verification'
      };
      
      console.log('Sending OTP request:', {
        payload,
        identifierLength: identifier?.length,
        identifierType,
        identifierValue: identifier
      });

      const response = await this.api.post('/api/v1/auth/otp/send', payload);
      
      console.log('OTP send success:', response.data);
      
=======
  }> {
    try {
      const response = await this.api.post('/api/v1/auth/otp/send', {
        identifier,
        identifier_type: identifierType,
        purpose: 'signup'
      });
>>>>>>> f86e74c3
      return {
        success: true,
        message: response.data.message,
        expiresIn: response.data.expires_in
      };
    } catch (error: any) {
<<<<<<< HEAD
      console.error('OTP send error:', {
        status: error.response?.status,
        statusText: error.response?.statusText,
        detail: error.response?.data?.detail,
        data: error.response?.data,
        identifier,
        identifierType
      });
      
      // Handle rate limiting with specific message
      if (error.response?.status === 429) {
        const retryAfter = error.response?.headers?.['retry-after'];
        const detail = error.response?.data?.detail || 'Too many requests. Please try again later.';
        
        return {
          success: false,
          message: retryAfter 
            ? `${detail} Please wait ${retryAfter} seconds.`
            : detail,
          rateLimited: true,
          retryAfter: retryAfter ? parseInt(retryAfter) : undefined
        };
      }
      
=======
>>>>>>> f86e74c3
      return {
        success: false,
        message: error.response?.data?.detail || error.message || 'Failed to send OTP'
      };
    }
  }

  async verifyOTP(identifier: string, identifierType: 'email' | 'phone', code: string): Promise<{
    success: boolean;
    message?: string;
    accessToken?: string;
    user?: any;
  }> {
    try {
      const response = await this.api.post('/api/v1/auth/otp/verify', {
        identifier,
        identifier_type: identifierType,
        code,
<<<<<<< HEAD
        purpose: 'verification'
=======
        purpose: 'signup'
>>>>>>> f86e74c3
      });
      return {
        success: true,
        message: response.data.message,
        accessToken: response.data.access_token,
        user: response.data.user
      };
    } catch (error: any) {
      return {
        success: false,
        message: error.response?.data?.detail || error.message || 'Failed to verify OTP'
      };
    }
  }

  async resendOTP(identifier: string, identifierType: 'email' | 'phone'): Promise<{
    success: boolean;
    message?: string;
    expiresIn?: number;
<<<<<<< HEAD
    rateLimited?: boolean;
    retryAfter?: number;
  }> {
    // Just delegate to sendOTP which has all the rate limiting logic
    return this.sendOTP(identifier, identifierType);
=======
  }> {
    try {
      const response = await this.api.post('/api/v1/auth/otp/resend', {
        identifier,
        identifier_type: identifierType,
        purpose: 'signup'
      });
      return {
        success: true,
        message: response.data.message,
        expiresIn: response.data.expires_in
      };
    } catch (error: any) {
      return {
        success: false,
        message: error.response?.data?.detail || error.message || 'Failed to resend OTP'
      };
    }
>>>>>>> f86e74c3
  }
}

export default new TenantService();<|MERGE_RESOLUTION|>--- conflicted
+++ resolved
@@ -286,29 +286,6 @@
     success: boolean;
     message?: string;
     expiresIn?: number;
-<<<<<<< HEAD
-    rateLimited?: boolean;
-    retryAfter?: number;
-  }> {
-    try {
-      const payload = {
-        identifier,
-        identifier_type: identifierType,
-        purpose: 'verification'
-      };
-      
-      console.log('Sending OTP request:', {
-        payload,
-        identifierLength: identifier?.length,
-        identifierType,
-        identifierValue: identifier
-      });
-
-      const response = await this.api.post('/api/v1/auth/otp/send', payload);
-      
-      console.log('OTP send success:', response.data);
-      
-=======
   }> {
     try {
       const response = await this.api.post('/api/v1/auth/otp/send', {
@@ -316,40 +293,12 @@
         identifier_type: identifierType,
         purpose: 'signup'
       });
->>>>>>> f86e74c3
       return {
         success: true,
         message: response.data.message,
         expiresIn: response.data.expires_in
       };
     } catch (error: any) {
-<<<<<<< HEAD
-      console.error('OTP send error:', {
-        status: error.response?.status,
-        statusText: error.response?.statusText,
-        detail: error.response?.data?.detail,
-        data: error.response?.data,
-        identifier,
-        identifierType
-      });
-      
-      // Handle rate limiting with specific message
-      if (error.response?.status === 429) {
-        const retryAfter = error.response?.headers?.['retry-after'];
-        const detail = error.response?.data?.detail || 'Too many requests. Please try again later.';
-        
-        return {
-          success: false,
-          message: retryAfter 
-            ? `${detail} Please wait ${retryAfter} seconds.`
-            : detail,
-          rateLimited: true,
-          retryAfter: retryAfter ? parseInt(retryAfter) : undefined
-        };
-      }
-      
-=======
->>>>>>> f86e74c3
       return {
         success: false,
         message: error.response?.data?.detail || error.message || 'Failed to send OTP'
@@ -368,11 +317,7 @@
         identifier,
         identifier_type: identifierType,
         code,
-<<<<<<< HEAD
-        purpose: 'verification'
-=======
         purpose: 'signup'
->>>>>>> f86e74c3
       });
       return {
         success: true,
@@ -392,13 +337,6 @@
     success: boolean;
     message?: string;
     expiresIn?: number;
-<<<<<<< HEAD
-    rateLimited?: boolean;
-    retryAfter?: number;
-  }> {
-    // Just delegate to sendOTP which has all the rate limiting logic
-    return this.sendOTP(identifier, identifierType);
-=======
   }> {
     try {
       const response = await this.api.post('/api/v1/auth/otp/resend', {
@@ -417,7 +355,6 @@
         message: error.response?.data?.detail || error.message || 'Failed to resend OTP'
       };
     }
->>>>>>> f86e74c3
   }
 }
 
