import React from 'react';
import { createBrowserRouter, RouterProvider, Link, Outlet, useLocation, Navigate, useNavigate } from 'react-router-dom';
import { QueryClient, QueryClientProvider } from '@tanstack/react-query';
import { ReactQueryDevtools } from '@tanstack/react-query-devtools';
import { Toaster } from 'react-hot-toast';
import {
  Home, Package, ShoppingCart, Users, FileText, Leaf, Menu, X, LogOut, Settings,
<<<<<<< HEAD
  Building2, Store, Tag, Sparkles, Upload, ChevronRight, PanelLeftClose, PanelLeft, Database, Truck, AppWindow, MessageSquare, Brain, ScrollText
=======
  Building2, Store, Tag, Sparkles, Upload, ChevronRight, PanelLeftClose, PanelLeft, Database, Truck, AppWindow, MessageSquare
>>>>>>> 9bd11c56
} from 'lucide-react';
import { AuthProvider, useAuth } from './contexts/AuthContext';
import { StoreProvider, useStoreContext } from './contexts/StoreContext';
import ProtectedRoute from './components/ProtectedRoute';
import StoreSelectionModal from './components/StoreSelectionModal';
import ChatWidget from './components/ChatWidget';
import ChangePasswordModal from './components/ChangePasswordModal';

// Import pages
import Login from './pages/Login';
import Landing from './pages/Landing';
import TenantSignup from './pages/TenantSignup';
import UserRegistration from './pages/UserRegistration';
import Verification from './pages/Verification';
import SignupSuccess from './pages/SignupSuccess';
import Dashboard from './pages/Dashboard';
import Products from './pages/Products';
import Inventory from './pages/Inventory';
import Accessories from './pages/Accessories';
import Orders from './pages/Orders';
import Customers from './pages/Customers';
import PurchaseOrders from './pages/PurchaseOrders';
import TenantManagement from './pages/TenantManagement';
import TenantSettings from './pages/TenantSettings';
import TenantPaymentSettings from './pages/TenantPaymentSettings';
import StoreManagement from './pages/StoreManagement';
import StoreSettings from './pages/StoreSettings';
import StoreHoursManagement from './pages/StoreHoursManagement';
import Promotions from './pages/Promotions';
import Recommendations from './pages/Recommendations';
import POS from './pages/POS';
import ProvincialCatalogVirtual from './pages/ProvincialCatalogVirtual';
import DatabaseManagement from './pages/DatabaseManagement';
import DeliveryManagement from './pages/DeliveryManagement';
import AIManagement from './pages/AIManagement';
import VoiceAPITest from './pages/VoiceAPITest';
import Apps from './pages/Apps';
import Communications from './pages/Communications';
import LogViewer from './pages/LogViewer';

// Create a client
const queryClient = new QueryClient({
  defaultOptions: {
    queries: {
      refetchOnWindowFocus: false,
      retry: 1,
      staleTime: 5 * 60 * 1000, // 5 minutes
    },
  },
});

// Layout component
function Layout() {
  const [sidebarOpen, setSidebarOpen] = React.useState(false);
  const [sidebarCollapsed, setSidebarCollapsed] = React.useState(false);
  const [showStoreModal, setShowStoreModal] = React.useState(false);
  const [showPasswordModal, setShowPasswordModal] = React.useState(false);
  const location = useLocation();
  const navigate = useNavigate();
  const { user, logout, isAuthenticated, loading, isSuperAdmin, isTenantAdmin, isStoreManager } = useAuth();
  const { currentStore, selectStore } = useStoreContext();
  const [selectedTenant, setSelectedTenant] = React.useState<{id: string, name: string} | null>(null);

  // Set tenant for tenant admins automatically
  React.useEffect(() => {
    if (isTenantAdmin() && !isSuperAdmin() && user?.tenant_id) {
      // For tenant admins, set their tenant automatically
      const tenantName = user?.tenants?.[0]?.name || 'Tenant';
      setSelectedTenant({ id: user.tenant_id, name: tenantName });
    }
  }, [user, isTenantAdmin, isSuperAdmin]);

  // Authentication is already handled by ProtectedRoute wrapper

  // Build navigation based on user permissions
  const navigation = React.useMemo(() => {
    // Debug logging
    console.log('Navigation Debug:', {
      user,
      isStoreManager: isStoreManager(),
      isTenantAdmin: isTenantAdmin(),
      isSuperAdmin: isSuperAdmin(),
      stores: user?.stores,
      store_role: user?.store_role
    });
    
    // For store managers only (not tenant admin or super admin), show specific menu items
    let items = [];
    if (isStoreManager() && !isTenantAdmin() && !isSuperAdmin()) {
      items = [
        { name: 'Dashboard', href: '/dashboard', icon: Home, permission: 'all' },
        { name: 'Apps', href: '/dashboard/apps', icon: AppWindow, permission: 'store' },
        { name: 'Organization', href: '/dashboard/tenants', icon: Building2, permission: 'store_manager' },
        { name: 'Inventory', href: '/dashboard/inventory', icon: Package, permission: 'store' },
        { name: 'Accessories', href: '/dashboard/accessories', icon: Package, permission: 'store' },
        { name: 'Orders', href: '/dashboard/orders', icon: ShoppingCart, permission: 'store' },
        { name: 'Customers', href: '/dashboard/customers', icon: Users, permission: 'store' },
        { name: 'Purchase Orders', href: '/dashboard/purchase-orders', icon: FileText, permission: 'store' },
        { name: 'Promotions', href: '/dashboard/promotions', icon: Tag, permission: 'store' },
        { name: 'Recommendations', href: '/dashboard/recommendations', icon: Sparkles, permission: 'store' },
        { name: 'Communications', href: '/dashboard/communications', icon: MessageSquare, permission: 'store' },
      ];
    } else {
      // For admins (tenant admin and super admin), show all applicable items
      items = [
        { name: 'Dashboard', href: '/dashboard', icon: Home, permission: 'all' },
        { name: 'Apps', href: '/dashboard/apps', icon: AppWindow, permission: 'store' },
        { name: isTenantAdmin() && !isSuperAdmin() ? 'Organization' : 'Tenants', href: '/dashboard/tenants', icon: Building2, permission: 'admin' },
        { name: 'Products', href: '/dashboard/products', icon: Leaf, permission: 'store' },
        { name: 'Inventory', href: '/dashboard/inventory', icon: Package, permission: 'store' },
        { name: 'Accessories', href: '/dashboard/accessories', icon: Package, permission: 'store' },
        { name: 'Orders', href: '/dashboard/orders', icon: ShoppingCart, permission: 'store' },
        { name: 'Customers', href: '/dashboard/customers', icon: Users, permission: 'store' },
        { name: 'Purchase Orders', href: '/dashboard/purchase-orders', icon: FileText, permission: 'store' },
        { name: 'Promotions', href: '/dashboard/promotions', icon: Tag, permission: 'store' },
        { name: 'Recommendations', href: '/dashboard/recommendations', icon: Sparkles, permission: 'store' },
        { name: 'Communications', href: '/dashboard/communications', icon: MessageSquare, permission: 'store' },
        { name: 'Deliveries', href: '/dashboard/deliveries', icon: Truck, permission: 'store' },
        { name: 'AI Configuration', href: '/dashboard/ai', icon: Settings, permission: 'all' },
        { name: 'Provincial Catalog', href: '/dashboard/provincial-catalog', icon: Upload, permission: 'super_admin' },
        { name: 'Database', href: '/dashboard/database', icon: Database, permission: 'super_admin' },
        { name: 'System Logs', href: '/dashboard/logs', icon: ScrollText, permission: 'super_admin' },
      ];
    }

    // Filter based on permissions
    return items.filter(item => {
      if (item.permission === 'all') return true;
      if (item.permission === 'super_admin') return isSuperAdmin();
      if (item.permission === 'admin') return isSuperAdmin() || isTenantAdmin();
      if (item.permission === 'tenant') return isSuperAdmin() || isTenantAdmin();
      if (item.permission === 'store') return isSuperAdmin() || isTenantAdmin() || isStoreManager();
      if (item.permission === 'store_manager') return isStoreManager();
      return true;
    });
  }, [isSuperAdmin, isTenantAdmin, isStoreManager]);

  // Loading state is now handled by ProtectedRoute
  // Authentication check is also handled by ProtectedRoute

  // Double-check authentication in Layout as a safety measure
  if (!isAuthenticated) {
    return null; // ProtectedRoute should handle this, but adding as safety
  }

  return (
    <div className="flex h-screen bg-gray-50">
      {/* Mobile sidebar backdrop */}
      {sidebarOpen && (
        <div
          className="fixed inset-0 z-40 bg-gray-600 bg-opacity-75 lg:hidden"
          onClick={() => setSidebarOpen(false)}
        />
      )}

      {/* Sidebar */}
      <div className={`fixed inset-y-0 left-0 z-50 ${sidebarCollapsed ? 'w-20' : 'w-64'} bg-white border-r border-gray-200 transform ${
        sidebarOpen ? 'translate-x-0' : '-translate-x-full'
      } transition-all duration-300 ease-in-out lg:translate-x-0 lg:static lg:inset-0`}>
        <div className="flex h-full flex-col">
          {/* Logo */}
          <div className="flex h-16 items-center justify-between px-4 border-b border-gray-200">
            <div className="flex items-center">
              <div className="h-8 w-8 bg-primary-600 rounded-lg flex items-center justify-center flex-shrink-0">
                <Leaf className="h-5 w-5 text-white" />
              </div>
              {!sidebarCollapsed && (
                <span className="ml-3 text-xl font-semibold text-gray-900 transition-opacity duration-300">Pot Palace</span>
              )}
            </div>
            <div className="flex items-center">
              <button
                onClick={() => setSidebarCollapsed(!sidebarCollapsed)}
                className="hidden lg:block text-gray-400 hover:text-gray-600 p-1.5 hover:bg-gray-50 rounded-lg transition-all"
              >
                {sidebarCollapsed ? <PanelLeft className="h-5 w-5" /> : <PanelLeftClose className="h-5 w-5" />}
              </button>
              <button
                onClick={() => setSidebarOpen(!sidebarOpen)}
                className="lg:hidden text-gray-500 hover:text-gray-700 ml-2"
              >
                <X className="h-5 w-5" />
              </button>
            </div>
          </div>

          {/* Navigation */}
          <nav className="flex-1 space-y-1 px-3 py-4 overflow-y-auto">
            {navigation.map((item) => {
              const isActive = location.pathname === item.href ||
                              (item.href !== '/dashboard' && location.pathname.startsWith(item.href));
              return (
                <Link
                  key={item.name}
                  to={item.href}
                  onClick={() => window.innerWidth < 1024 && setSidebarOpen(false)}
                  title={sidebarCollapsed ? item.name : undefined}
                  className={`group flex items-center ${sidebarCollapsed ? 'justify-center px-2' : 'px-3'} py-2.5 text-sm font-medium rounded-lg transition-all ${
                    isActive
                      ? 'bg-primary-50 text-primary-700'
                      : 'text-gray-700 hover:bg-gray-50 hover:text-gray-900'
                  }`}
                >
                  <item.icon
                    className={`${sidebarCollapsed ? '' : 'mr-3'} h-5 w-5 flex-shrink-0 ${
                      isActive ? 'text-primary-600' : 'text-gray-400 group-hover:text-gray-500'
                    }`}
                    aria-hidden="true"
                  />
                  {!sidebarCollapsed && (
                    <span className="transition-opacity duration-300">{item.name}</span>
                  )}
                </Link>
              );
            })}
          </nav>

          {/* User section */}
          <div className="flex flex-shrink-0 border-t border-gray-200 p-4">
            <div className={`flex items-center ${sidebarCollapsed ? 'justify-center' : ''} w-full`}>
              <div>
                <img
                  className={`inline-block ${sidebarCollapsed ? 'h-8 w-8' : 'h-10 w-10'} rounded-full`}
                  src={`https://ui-avatars.com/api/?name=${user?.first_name || 'Not'}+${user?.last_name || 'Logged'}&background=71717a&color=fff`}
                  alt="User Avatar"
                  title={sidebarCollapsed ? `${user?.first_name} ${user?.last_name}` : undefined}
                />
              </div>
              {!sidebarCollapsed && (
                <div className="ml-3 flex-1 transition-opacity duration-300">
                  <p className="text-sm font-medium text-gray-900">
                    {user?.first_name && user?.last_name ? `${user.first_name} ${user.last_name}` : 'Not Logged In'}
                  </p>
                  <p className="text-xs text-gray-500">{user?.email || 'No user session'}</p>
                  <p className="text-xs font-medium text-primary-600 capitalize">
                    {(() => {
                      if (!user) return 'No Active Session';
                      if (isSuperAdmin()) return 'Super Admin';
                      if (isTenantAdmin()) return 'Tenant Admin';
                      if (isStoreManager()) return 'Store Manager';
                      return user?.role?.replace('_', ' ') || 'User';
                    })()}
                  </p>
                </div>
              )}
            </div>
          </div>
        </div>
      </div>

      {/* Main content */}
      <div className="flex flex-1 flex-col">
        {/* Top bar */}
        <header className="bg-white border-b border-gray-200">
          <div className="flex h-16 items-center justify-between px-4 sm:px-6 lg:px-8">
            <button
              onClick={() => setSidebarOpen(!sidebarOpen)}
              className="lg:hidden text-gray-500 hover:text-gray-700"
            >
              <Menu className="h-6 w-6" />
            </button>
            
            <div className="flex-1 flex items-center">
              <h2 className="text-lg font-medium text-gray-900">Admin Dashboard</h2>

              {/* Store Selection and Breadcrumb */}
              {(isSuperAdmin() || isTenantAdmin()) && (
                <div className="ml-8 flex items-center">
                  <button
                    onClick={() => setShowStoreModal(true)}
                    className="p-2 text-gray-400 hover:text-gray-600 hover:bg-gray-50 rounded-lg transition-all"
                    title="Select Store"
                  >
                    <Store className="h-5 w-5" />
                  </button>

                  {currentStore && (
                    <div className="ml-2 flex items-center text-sm text-gray-600">
                      {/* Show tenant only for super admins */}
                      {isSuperAdmin() && selectedTenant && (
                        <>
                          <span className="font-medium">{selectedTenant.name}</span>
                          <ChevronRight className="h-4 w-4 mx-1" />
                        </>
                      )}
                      <span className="font-medium">{currentStore.name}</span>
                      <button
                        onClick={() => setShowStoreModal(true)}
                        className="ml-2 text-accent-600 hover:text-accent-700 text-xs font-medium"
                      >
                        Change
                      </button>
                    </div>
                  )}
                </div>
              )}

              {/* Fixed store display for store managers and staff */}
              {isStoreManager() && !isTenantAdmin() && !isSuperAdmin() && (
                <div className="ml-8 flex items-center">
                  <div className="p-2 text-gray-400">
                    <Store className="h-5 w-5" />
                  </div>
                  {currentStore ? (
                    <div className="ml-2 flex items-center text-sm text-gray-600">
                      <span className="font-medium">{currentStore.name}</span>
                    </div>
                  ) : (
                    <div className="ml-2 flex items-center text-sm text-gray-500">
                      <span className="italic">Loading store...</span>
                    </div>
                  )}
                </div>
              )}
            </div>

            <div className="flex items-center space-x-2">
              <button
                onClick={() => setShowPasswordModal(true)}
                className="p-2 text-gray-400 hover:text-gray-600 hover:bg-gray-50 rounded-lg transition-all"
                title="Change Password"
              >
                <Settings className="h-5 w-5" />
              </button>
              <button
                onClick={async () => {
                  await logout();
                  navigate('/login');
                }}
                className="p-2 text-gray-400 hover:text-gray-600 hover:bg-gray-50 rounded-lg transition-all"
                title="Logout"
              >
                <LogOut className="h-5 w-5" />
              </button>
            </div>
          </div>
        </header>

        {/* Page content */}
        <main className={`flex-1 overflow-y-auto ${location.pathname === '/dashboard/apps' ? '' : 'p-6 sm:p-6 lg:p-8'}`}>
          <Outlet />
        </main>
      </div>

      {/* Store Selection Modal */}
      {(isSuperAdmin() || isTenantAdmin()) && (
        <StoreSelectionModal
          isOpen={showStoreModal}
          onSelect={async (tenantId, storeId, storeName, tenantName) => {
            setSelectedTenant({ id: tenantId, name: tenantName || 'Unknown Tenant' });
            // Pass the store name along with the ID to ensure breadcrumb displays immediately
            await selectStore(storeId, storeName);
            setShowStoreModal(false);
          }}
          onClose={() => setShowStoreModal(false)}
        />
      )}

      {/* Chat Widget with Voice Support */}
      <ChatWidget />

      {/* Password Change Modal */}
      <ChangePasswordModal
        isOpen={showPasswordModal}
        onClose={() => setShowPasswordModal(false)}
        onSuccess={async () => {
          // Already handled in modal - user will be logged out
        }}
      />
    </div>
  );
}

// Create router (React Router v7)
const router = createBrowserRouter([
  {
    path: '/',
    element: <Landing />  // Landing page remains unprotected
  },
  {
    path: '/login',
    element: <Login />  // Login page must be accessible without auth
  },
  {
    path: '/signup',
    element: <TenantSignup />  // Signup page must be accessible without auth
  },
  {
    path: '/user-registration',
    element: <UserRegistration />  // Registration page must be accessible without auth
  },
  {
    path: '/verification',
    element: <Verification />  // Verification page must be accessible without auth
  },
  {
    path: '/signup-success',
    element: <SignupSuccess />  // Success page must be accessible without auth
  },
  {
    path: '/dashboard',
    element: (
      <ProtectedRoute>
        <Layout />
      </ProtectedRoute>
    ),
    children: [
      { index: true, element: <Dashboard /> },
      { path: 'apps', element: <Apps /> },
      {
        path: 'tenants',
        element: <TenantManagement />
      },
      { path: 'tenants/:tenantCode/settings', element: <TenantSettings /> },
      { path: 'tenants/:tenantCode/payment-settings', element: <TenantPaymentSettings /> },
      { path: 'tenants/:tenantCode/stores', element: <StoreManagement /> },
      { path: 'stores/:storeCode/settings', element: <StoreSettings /> },
      { path: 'stores/:storeCode/hours', element: <StoreHoursManagement /> },
      { path: 'products', element: <Products /> },
      { path: 'inventory', element: <Inventory /> },
      { path: 'accessories', element: <Accessories /> },
      { path: 'orders', element: <Orders /> },
      { path: 'customers', element: <Customers /> },
      { path: 'purchase-orders', element: <PurchaseOrders /> },
      { path: 'promotions', element: <Promotions /> },
      { path: 'recommendations', element: <Recommendations /> },
      { path: 'communications', element: <Communications /> },
      { path: 'deliveries', element: <DeliveryManagement /> },
      { path: 'ai', element: <AIManagement /> },
      { path: 'voice-test', element: <VoiceAPITest /> },
      {
        path: 'provincial-catalog',
        element: (
          <ProtectedRoute requiredPermissions={['system:super_admin']}>
            <ProvincialCatalogVirtual />
          </ProtectedRoute>
        )
      },
      {
        path: 'database',
        element: (
          <ProtectedRoute requiredPermissions={['system:super_admin']}>
            <DatabaseManagement />
          </ProtectedRoute>
        )
      },
      {
        path: 'logs',
        element: (
          <ProtectedRoute requiredPermissions={['system:super_admin']}>
            <LogViewer />
          </ProtectedRoute>
        )
      },
    ],
  },
  {
    path: '*',
    element: <Navigate to="/" replace />  // Catch-all route redirects to landing
  }
]);

function App() {
  return (
    <QueryClientProvider client={queryClient}>
      <AuthProvider>
        <StoreProvider>
          <RouterProvider router={router} />
          <ReactQueryDevtools initialIsOpen={false} buttonPosition="bottom-left" />
          <Toaster
            position="top-right"
            toastOptions={{
              duration: 4000,
              success: {
                style: {
                  background: '#10b981',
                  color: 'white',
                  fontWeight: '500'
                },
                iconTheme: {
                  primary: 'white',
                  secondary: '#10b981'
                }
              },
              error: {
                style: {
                  background: '#ef4444',
                  color: 'white',
                  fontWeight: '500'
                },
                iconTheme: {
                  primary: 'white',
                  secondary: '#ef4444'
                }
              }
            }}
          />
        </StoreProvider>
      </AuthProvider>
    </QueryClientProvider>
  );
}

export default App;<|MERGE_RESOLUTION|>--- conflicted
+++ resolved
@@ -5,11 +5,7 @@
 import { Toaster } from 'react-hot-toast';
 import {
   Home, Package, ShoppingCart, Users, FileText, Leaf, Menu, X, LogOut, Settings,
-<<<<<<< HEAD
-  Building2, Store, Tag, Sparkles, Upload, ChevronRight, PanelLeftClose, PanelLeft, Database, Truck, AppWindow, MessageSquare, Brain, ScrollText
-=======
-  Building2, Store, Tag, Sparkles, Upload, ChevronRight, PanelLeftClose, PanelLeft, Database, Truck, AppWindow, MessageSquare
->>>>>>> 9bd11c56
+  Building2, Store, Tag, Sparkles, Upload, ChevronRight, PanelLeftClose, PanelLeft, Database, Truck, AppWindow, MessageSquare, ScrollText
 } from 'lucide-react';
 import { AuthProvider, useAuth } from './contexts/AuthContext';
 import { StoreProvider, useStoreContext } from './contexts/StoreContext';
