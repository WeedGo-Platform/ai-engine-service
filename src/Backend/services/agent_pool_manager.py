--- conflicted
+++ resolved
@@ -93,11 +93,6 @@
         """Update last activity timestamp"""
         self.last_activity = datetime.now(timezone.utc)
 
-    def store_product_list(self, products: List[Dict[str, Any]]):
-        """Store product list in metadata for later selection"""
-        self.metadata['last_product_list'] = products
-        self.metadata['last_product_list_timestamp'] = datetime.now(timezone.utc).isoformat()
-
 
 class AgentPoolManager:
     """
@@ -125,15 +120,6 @@
 
         # Shared model reference (will be set by SmartAIEngine)
         self.shared_model = None
-
-        # Context manager reference (will be set by main_server)
-        self.context_manager = None
-
-        # Entity extraction and parameter building services (lazy loaded)
-        self.entity_extractor = None
-        self.parameter_builder = None
-        self.user_preference_service = None
-        self.intent_config = None
 
         # Performance metrics
         self.metrics = {
@@ -141,8 +127,7 @@
             "personality_switches": 0,
             "cache_hits": 0,
             "cache_misses": 0,
-            "active_sessions": 0,
-            "context_loads": 0
+            "active_sessions": 0
         }
 
         # Load configurations
@@ -396,49 +381,19 @@
             # Remove oldest inactive session
             await self._cleanup_old_sessions()
 
-        # Load conversation history from database if context_manager is available
-        context_history = []
-        if self.context_manager:
-            try:
-                db_history = await self.context_manager.get_history(session_id, limit=50)
-
-                if db_history:
-                    logger.info(f"Loaded {len(db_history)} messages from database for session {session_id}")
-
-                    # Convert database format to session format
-                    # Group user/assistant messages into exchanges
-                    for i in range(0, len(db_history), 2):
-                        user_msg = db_history[i] if i < len(db_history) else None
-                        assistant_msg = db_history[i + 1] if i + 1 < len(db_history) else None
-
-                        if user_msg and user_msg.get('role') == 'user':
-                            exchange = {
-                                "user": user_msg.get('content', ''),
-                                "assistant": assistant_msg.get('content', '') if assistant_msg and assistant_msg.get('role') == 'assistant' else '',
-                                "timestamp": user_msg.get('timestamp', datetime.now(timezone.utc).isoformat())
-                            }
-                            context_history.append(exchange)
-
-                    self.metrics["context_loads"] += 1
-            except Exception as e:
-                logger.error(f"Failed to load history from database for session {session_id}: {e}")
-                # Continue with empty history if load fails
-                context_history = []
-
-        # Create session with loaded history
+        # Create session
         session = SessionState(
             session_id=session_id,
             agent_id=agent_id,
             personality_id=personality_id,
             user_id=user_id,
-            context_history=context_history,
             metadata=metadata or {}
         )
 
         self.sessions[session_id] = session
         self.metrics["active_sessions"] = len(self.sessions)
 
-        logger.info(f"Created session {session_id}: {agent_id}/{personality_id} with {len(context_history)} historical exchanges")
+        logger.info(f"Created session {session_id}: {agent_id}/{personality_id}")
         return session
 
     async def switch_personality(
@@ -508,43 +463,6 @@
         session.update_activity()
 
         logger.info(f"Session {session_id}: Switched to {new_agent_id}/{personality_id}")
-        return True
-
-    async def update_session(
-        self,
-        session_id: str,
-        agent_id: Optional[str] = None,
-        personality_id: Optional[str] = None
-    ) -> bool:
-        """
-        Update session agent/personality.
-
-        This method is used by the adapter layer to update session configuration.
-        If agent_id is provided, switches to that agent. Otherwise, only updates personality.
-
-        Args:
-            session_id: Session identifier
-            agent_id: New agent ID (optional, switches agent if provided)
-            personality_id: New personality ID (optional)
-
-        Returns:
-            bool: Success status
-        """
-        session = self.sessions.get(session_id)
-        if not session:
-            logger.warning(f"Session {session_id} not found for update")
-            return False
-
-        # If agent_id provided, do a full agent switch
-        if agent_id and agent_id != session.agent_id:
-            return await self.switch_agent(session_id, agent_id, personality_id)
-
-        # Otherwise just switch personality
-        if personality_id and personality_id != session.personality_id:
-            return await self.switch_personality(session_id, personality_id)
-
-        # Nothing to update
-        logger.debug(f"No changes needed for session {session_id}")
         return True
 
     def get_session(self, session_id: str) -> Optional[SessionState]:
@@ -553,20 +471,6 @@
         if session:
             session.update_activity()
         return session
-
-    def store_product_list_for_session(self, session_id: str, products: List[Dict[str, Any]]):
-        """Store product list in session metadata for later selection
-
-        Args:
-            session_id: Session ID
-            products: List of product dictionaries to store
-        """
-        session = self.get_session(session_id)
-        if session:
-            session.store_product_list(products)
-            logger.info(f"Stored {len(products)} products in session {session_id} metadata")
-        else:
-            logger.warning(f"Cannot store product list: session {session_id} not found")
 
     async def process_message(
         self,
@@ -645,47 +549,6 @@
                 "{message}", message
             )
 
-<<<<<<< HEAD
-        # Format conversation history for context injection
-        contextual_prompt = message
-        if session.context_history:
-            # Take last 3 exchanges for context (6 messages = 3 exchanges) to avoid exceeding token limit
-            # Model has 4096 token limit, need to leave room for response
-            recent_history = session.context_history[-3:]
-            history_lines = []
-
-            # Estimate token count (rough: 1 token ≈ 4 chars)
-            estimated_tokens = len(message) // 4
-
-            for exchange in recent_history:
-                if exchange.get("user"):
-                    user_msg = exchange['user'][:200]  # Limit to 200 chars to prevent token overflow
-                    history_lines.append(f"User: {user_msg}")
-                    estimated_tokens += len(user_msg) // 4
-                if exchange.get("assistant"):
-                    assistant_msg = exchange['assistant'][:200]  # Limit to 200 chars
-                    history_lines.append(f"Assistant: {assistant_msg}")
-                    estimated_tokens += len(assistant_msg) // 4
-
-                # Stop adding history if approaching token limit
-                if estimated_tokens > 1500:  # Keep well under 4096 limit
-                    logger.warning(f"Truncating context to avoid token limit (estimated: {estimated_tokens})")
-                    break
-
-            if history_lines:
-                history_text = "\n".join(history_lines)
-                # Prepend conversation history to current message
-                contextual_prompt = f"Previous conversation:\n{history_text}\n\nCurrent message:\n{message}"
-                logger.info(f"Session {session_id}: Injected {len(history_lines)//2} exchanges (~{estimated_tokens} tokens)")
-
-        # Use shared model for inference
-        if self.shared_model:
-            # Let v5 engine handle intent detection and tool execution
-            # Pass message with conversation history context for better continuity
-            # The v5 engine will handle prompt templates via intent detection
-            result = await self.shared_model.generate(
-                prompt=contextual_prompt,  # Context-aware prompt with history
-=======
             # Add tool results for product search
             if tool_results and tool_results.get('products'):
                 products_info = "\n\nAvailable products based on your search:\n"
@@ -722,12 +585,11 @@
         if self.shared_model:
             result = self.shared_model.generate(
                 prompt=prompt_with_context,
->>>>>>> fb49a777
                 session_id=session_id,
                 max_tokens=kwargs.get('max_tokens', max_tokens),
                 temperature=personality.style.get('temperature', 0.7) if personality.style else 0.7,
-                use_tools=True,  # Enable tools for product search, etc.
-                use_context=True  # Enable context for user history
+                use_tools=kwargs.get('use_tools', False),
+                use_context=False  # We're managing context ourselves
             )
 
             logger.info(f"📝 Raw result from shared_model.generate: type={type(result)}, keys={result.keys() if isinstance(result, dict) else 'N/A'}")
@@ -797,11 +659,7 @@
         user_id: Optional[str] = None,
         **kwargs
     ) -> Dict[str, Any]:
-<<<<<<< HEAD
-        """Generate a message response with product information for chat_endpoints"""
-=======
         """Generate a message response with full product data"""
->>>>>>> fb49a777
         # Update user_id if provided
         if user_id and session_id in self.sessions:
             self.sessions[session_id].user_id = user_id
@@ -809,21 +667,8 @@
         # Process the message
         result = await self.process_message(session_id, message, **kwargs)
 
-<<<<<<< HEAD
-        # Extract products from result
-        products = result.get("products", None)
-        products_found = len(products) if products else None
-
-        # Return response with products structure expected by chat_endpoints
-        return {
-            "text": result.get("text", ""),
-            "products": products,
-            "products_found": products_found
-        }
-=======
         # Return the full response object including products
         return result
->>>>>>> fb49a777
 
     async def _cleanup_old_sessions(self, max_age_minutes: int = 30):
         """Clean up inactive sessions"""
@@ -881,141 +726,7 @@
             )
         }
 
-    def _initialize_extraction_services(self):
-        """Initialize entity extraction, parameter building, and user preference services"""
-        try:
-            # Load intent configuration
-            intent_path = Path(__file__).parent.parent / "prompts" / "agents" / "dispensary" / "intent.json"
-            with open(intent_path, 'r') as f:
-                self.intent_config = json.load(f)
-            logger.info("Loaded intent configuration for entity extraction")
-
-            # Initialize entity extractor ONLY if model is actually loaded
-            from services.entity_extractor import EntityExtractor
-            # Get the actual model from SmartAIEngineV5 (which has current_model, not model)
-            actual_model = getattr(self.shared_model, 'current_model', None)
-
-            # CRITICAL FIX: Only initialize if model is loaded, otherwise EntityExtractor gets SmartAIEngineV5 wrapper
-            if actual_model is None:
-                logger.warning("Model not loaded yet - EntityExtractor initialization deferred until model is loaded")
-                self.entity_extractor = None
-            else:
-                self.entity_extractor = EntityExtractor(actual_model, self.intent_config)
-                logger.info(f"Initialized EntityExtractor with llama-cpp model: {type(actual_model).__name__}")
-
-            # Initialize parameter builder ONLY if model is actually loaded
-            from services.parameter_builder import ParameterBuilder
-            # Get the actual model from SmartAIEngineV5 (which has current_model, not model)
-            actual_model = getattr(self.shared_model, 'current_model', None)
-
-            # CRITICAL FIX: Only initialize if model is loaded
-            if actual_model is None:
-                logger.warning("Model not loaded yet - ParameterBuilder initialization deferred until model is loaded")
-                self.parameter_builder = None
-            else:
-                self.parameter_builder = ParameterBuilder(actual_model, self.intent_config)
-                logger.info(f"Initialized ParameterBuilder with llama-cpp model: {type(actual_model).__name__}")
-
-            # Initialize user preference service
-            from services.user_preference_service import UserPreferenceService
-            self.user_preference_service = UserPreferenceService()
-            logger.info("Initialized UserPreferenceService")
-
-        except Exception as e:
-            logger.error(f"Failed to initialize extraction services: {str(e)}", exc_info=True)
-            # Don't fail hard - services will just not be available
-            self.entity_extractor = None
-            self.parameter_builder = None
-            self.user_preference_service = None
-
     def set_shared_model(self, model):
-<<<<<<< HEAD
-        """Set the shared model reference and initialize entity extraction services"""
-        self.shared_model = model
-        logger.info("Shared model reference set")
-
-        # Initialize entity extraction and parameter building services
-        self._initialize_extraction_services()
-
-        # Update the parameter builder with the actual model if it exists
-        if hasattr(self, 'parameter_builder') and self.parameter_builder:
-            # Get the actual model from SmartAIEngineV5 (which has current_model, not model)
-            actual_model = getattr(model, 'current_model', None) or getattr(model, 'model', None)
-            if actual_model:
-                self.parameter_builder.model = actual_model
-                logger.info("Updated ParameterBuilder with actual model reference")
-            else:
-                logger.warning("No model found in shared model reference - ParameterBuilder may fail")
-
-    def set_context_manager(self, context_manager):
-        """Set the context manager reference"""
-        self.context_manager = context_manager
-        logger.info("Context manager reference set in agent pool")
-
-    async def extract_and_build_search_params(
-        self,
-        message: str,
-        session_id: Optional[str] = None,
-        user_id: Optional[str] = None
-    ) -> Dict[str, Any]:
-        """
-        Extract entities from message and build search parameters with context
-
-        This is the main entry point for the new LLM-based product search flow.
-        Returns either search parameters or quick actions for disambiguation.
-
-        Args:
-            message: User's natural language query
-            session_id: Optional session ID for conversation context
-            user_id: Optional user ID for personalization
-
-        Returns:
-            Dictionary with either:
-            - {"type": "search", "params": {...}} for direct search
-            - {"type": "quick_actions", "data": {...}} for disambiguation
-            - {"type": "error", "message": "..."} on failure
-        """
-        try:
-            if not self.entity_extractor or not self.parameter_builder:
-                logger.warning("Entity extraction services not initialized, falling back to error")
-                return {
-                    "type": "error",
-                    "message": "Entity extraction services not available"
-                }
-
-            # Step 1: Extract entities from natural language
-            logger.info(f"Extracting entities from: {message[:100]}...")
-            entities = await self.entity_extractor.extract_entities(
-                message=message,
-                session_id=session_id,
-                user_id=user_id
-            )
-
-            # Step 2: Get user preferences if user_id provided
-            user_preferences = None
-            if user_id and self.user_preference_service:
-                try:
-                    user_preferences = await self.user_preference_service.get_user_preferences(user_id)
-                except Exception as e:
-                    logger.warning(f"Failed to get user preferences: {str(e)}")
-                    user_preferences = None
-
-            # Step 3: Build search parameters or generate quick actions
-            result = await self.parameter_builder.build_parameters(
-                entities=entities,
-                user_preferences=user_preferences
-            )
-
-            logger.info(f"Parameter building result: {result.get('type')}")
-            return result
-
-        except Exception as e:
-            logger.error(f"Failed to extract and build search params: {str(e)}", exc_info=True)
-            return {
-                "type": "error",
-                "message": f"Failed to process search query: {str(e)}"
-            }
-=======
         """Set the shared model reference and propagate to intent detectors"""
         self.shared_model = model
         logger.info("Shared model reference set")
@@ -1025,7 +736,6 @@
             if hasattr(agent_config, 'intent_detector') and agent_config.intent_detector:
                 agent_config.intent_detector.v5_engine = model
                 logger.info(f"  ✅ Updated intent detector for agent {agent_id} with v5_engine reference")
->>>>>>> fb49a777
 
 
 # Singleton instance
