--- conflicted
+++ resolved
@@ -421,22 +421,6 @@
 # Add Performance Logging Middleware with correlation ID tracking
 app.add_middleware(PerformanceLoggingMiddleware, log_body=False, slow_request_threshold=1.0)
 
-<<<<<<< HEAD
-# ============================================================================
-# CORS Configuration - Environment Variable Driven
-# ============================================================================
-# All CORS configuration must be provided via environment variables.
-# No hardcoded defaults to ensure explicit configuration per environment.
-#
-# Required Environment Variables:
-#   CORS_ALLOWED_ORIGINS: Comma or semicolon-separated list of allowed origins
-#                        Example: "http://localhost:3003,http://localhost:5024"
-#   CORS_ORIGIN_REGEX: (Optional) Regex pattern for dynamic origin matching
-#                     Example: "https://.*\.vercel\.app"
-# ============================================================================
-
-environment = os.getenv("ENVIRONMENT", "development")
-=======
 # Add CORS middleware - read allowed origins from environment variable
 # Format: Comma-separated list of origins (e.g., "http://localhost:3000,https://app.vercel.app")
 # Auto-detect environment and use appropriate defaults
@@ -484,33 +468,12 @@
         "regex": r"https://.*\.vercel\.app"
     }
 }
->>>>>>> 514acf14
-
-# Read CORS origins from environment variable (required)
+
 cors_origins_str = os.getenv("CORS_ALLOWED_ORIGINS", "")
-if not cors_origins_str:
-    logger.warning(
-        "⚠️  CORS_ALLOWED_ORIGINS not set! CORS will block all cross-origin requests. "
-        "Set CORS_ALLOWED_ORIGINS in your .env file (e.g., CORS_ALLOWED_ORIGINS=http://localhost:3003,http://localhost:5024)"
-    )
-    cors_origins = []
-else:
+if cors_origins_str:
     # Support both comma and semicolon as delimiters (semicolon for Koyeb CLI compatibility)
     delimiter = ";" if ";" in cors_origins_str else ","
     cors_origins = [origin.strip() for origin in cors_origins_str.split(delimiter) if origin.strip()]
-<<<<<<< HEAD
-    logger.info(f"✅ CORS origins loaded from environment: {cors_origins}")
-
-# Read CORS origin regex from environment variable (optional)
-cors_origin_regex = os.getenv("CORS_ORIGIN_REGEX", "")
-if cors_origin_regex:
-    logger.info(f"✅ CORS origin regex loaded from environment: {cors_origin_regex}")
-else:
-    logger.info("ℹ️  CORS_ORIGIN_REGEX not set - only exact origin matches will be allowed")
-
-# Store CORS origins globally for use in error handlers
-ALLOWED_CORS_ORIGINS = cors_origins
-=======
     logger.info(f"Using CORS origins from CORS_ALLOWED_ORIGINS environment variable: {cors_origins}")
 else:
     # Use environment-specific defaults
@@ -524,12 +487,11 @@
     env_config = environment_cors_defaults.get(environment, environment_cors_defaults["development"])
     cors_origin_regex = env_config["regex"]
     logger.info(f"Using CORS regex for {environment} environment: {cors_origin_regex}")
->>>>>>> 514acf14
 
 app.add_middleware(
     CORSMiddleware,
     allow_origins=cors_origins,
-    allow_origin_regex=cors_origin_regex if cors_origin_regex else None,
+    allow_origin_regex=cors_origin_regex,
     allow_credentials=True,
     allow_methods=["GET", "POST", "PUT", "DELETE", "OPTIONS", "PATCH"],
     allow_headers=["*"],
@@ -946,21 +908,16 @@
 
     if not allowed:
         # Create response with CORS headers to prevent browser blocking
-        # Create response with CORS headers using environment-configured origins
-        origin = request.headers.get("origin")
-        headers = {"Retry-After": str(info.get('retry_after', 60))}
-        if origin and origin in ALLOWED_CORS_ORIGINS:
-            headers.update({
-                "Access-Control-Allow-Origin": origin,
+        response = JSONResponse(
+            status_code=status.HTTP_429_TOO_MANY_REQUESTS,
+            content={"detail": "Too many requests", **info},
+            headers={
+                "Retry-After": str(info.get('retry_after', 60)),
+                "Access-Control-Allow-Origin": request.headers.get("origin", "http://localhost:3003"),
                 "Access-Control-Allow-Credentials": "true",
                 "Access-Control-Allow-Methods": "GET, POST, PUT, DELETE, OPTIONS, PATCH",
                 "Access-Control-Allow-Headers": "*"
-            })
-
-        response = JSONResponse(
-            status_code=status.HTTP_429_TOO_MANY_REQUESTS,
-            content={"detail": "Too many requests", **info},
-            headers=headers
+            }
         )
         return response
     
@@ -1721,17 +1678,17 @@
         )
 
 
-# Error handlers with environment-driven CORS support
+# Error handlers
 @app.exception_handler(HTTPException)
 async def http_exception_handler(request: Request, exc: HTTPException):
-    """Handle HTTP exceptions with CORS support"""
+    """Handle HTTP exceptions"""
     response = JSONResponse(
         status_code=exc.status_code,
         content={"detail": exc.detail}
     )
-    # Add CORS headers to error responses using environment-configured origins
+    # Add CORS headers to error responses
     origin = request.headers.get("origin")
-    if origin and origin in ALLOWED_CORS_ORIGINS:
+    if origin in ["http://localhost:3003", "http://localhost:3004", "http://localhost:3000", "http://localhost:5024", "http://localhost:5173", "http://localhost:5174"]:
         response.headers["Access-Control-Allow-Origin"] = origin
         response.headers["Access-Control-Allow-Credentials"] = "true"
         response.headers["Access-Control-Allow-Methods"] = "GET, POST, PUT, DELETE, OPTIONS, PATCH"
@@ -1741,15 +1698,15 @@
 
 @app.exception_handler(Exception)
 async def general_exception_handler(request: Request, exc: Exception):
-    """Handle general exceptions with CORS support"""
+    """Handle general exceptions"""
     logger.error(f"Unhandled exception: {exc}")
     response = JSONResponse(
         status_code=status.HTTP_500_INTERNAL_SERVER_ERROR,
         content={"detail": "Internal server error"}
     )
-    # Add CORS headers to error responses using environment-configured origins
+    # Add CORS headers to error responses
     origin = request.headers.get("origin")
-    if origin and origin in ALLOWED_CORS_ORIGINS:
+    if origin in ["http://localhost:3003", "http://localhost:3004", "http://localhost:3000", "http://localhost:5024", "http://localhost:5173", "http://localhost:5174"]:
         response.headers["Access-Control-Allow-Origin"] = origin
         response.headers["Access-Control-Allow-Credentials"] = "true"
         response.headers["Access-Control-Allow-Methods"] = "GET, POST, PUT, DELETE, OPTIONS, PATCH"
